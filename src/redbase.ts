import { IORedis } from './adapters/ioredis'
import { RedisAdapter, RedisMultiAdapter } from './adapters/base'
import { Tag } from './tag'

const GLOBAL_PREFIX = process.env['REDIS_PREFIX'] || ''
const DEBUG = process.env['DEBUG'] === 'true'
const AGG_TAG_TTL_BUFFER = 0.1 // seconds
export interface Options {
  redisAdapter?: RedisAdapter // Redis adapter to use. Defaults to IORedis.
  redisUrl?: string // Redis URL to use. Defaults to REDIS_URL in the environment.
  defaultTTL?: number // Default expiration (in seconds) to use for each entry. Defaults to undefined.
  aggregateTagTTL?: number // TTL for computed query tags. Defaults to 10 seconds
  deletionPageSize?: number // Number of entries to delete at a time when calling "clear". Defaults to 2000.
}

export type OrderDirection = 'asc' | 'desc'

export type WithID<ValueT> = {
  id: string
  value: ValueT
}

type EntriesQueryWhere = {
  AND?: string[]
  OR?: string[]
}

type TagsQueryWhere = Omit<EntriesQueryWhere, 'AND'>

interface EntryQueryParams {
  where?: EntriesQueryWhere | string
  limit?: number
  offset?: number
  ordering?: OrderDirection
}

interface TagQueryParams {
  where?: TagsQueryWhere | string
  limit?: number
  offset?: number
  ordering?: OrderDirection
}

interface CountParams {
  where?: EntriesQueryWhere | string
  scoreMin?: number | '-inf'
  scoreMax?: number | '+inf'
}

interface ClearParams {
  where?: EntriesQueryWhere | string
}

interface SaveParams<ValueT> {
  tags?: string | string[]
  sortBy?: (v: ValueT) => number
  ttl?: number
}

/**
  SCHEMA

  `${REDIS_PREFIX}:${CACHE_NAME}:${CONTENT_ID}`: this is where the entry is
      stored (as a string until we have json support)

  `${REDIS_PREFIX}:${CACHE_NAME}:${CONTENT_ID}/tags`: this is where the
      list of tags is stored, as a set of strings, so we can delete
      the entry's tag memberships later

  `${REDIS_PREFIX}:tag:${CACHE_NAME}:{TAG_1}/{TAG_2}`: this is an example
      tag, stored as a sorted set of content id strings, so we can
      list the entries later that fall under an optionally-nested tag.

      NOTE: `${REDIS_PREFIX}:tag:${CACHE_NAME}` is the root tag, with
      everything in it.
  
  `${REDIS_PREFIX}:tag:${CACHE_NAME}:{TAG_1}/{TAG_2}:children`: this is
      a sorted set of the children on an tag, so we can list them
      and delete them later
 */

export class Redbase<ValueT> {
  public deletionPageSize: number
  public redis: RedisAdapter

  private _name: string
  private _defaultTTL: number | undefined
  private _aggregateTagTTL: number

  constructor(name: string, opts: Options = {}) {
    this.redis = opts.redisAdapter || new IORedis(opts.redisUrl)
    this._defaultTTL = this._validateTTL(opts.defaultTTL)
    this._aggregateTagTTL = this._validateTTL(opts.aggregateTagTTL) || 10 // seconds
    this.deletionPageSize = opts.deletionPageSize || 2000
    this._name = name
  }

  public get name() {
    return this._name
  }

  public get defaultTTL() {
    return this._defaultTTL
  }

  public set defaultTTL(ttl: number | undefined) {
    this._defaultTTL = this._validateTTL(ttl)
  }

  public get aggregateTagTTL() {
    return this._aggregateTagTTL
  }

  public set aggregateTagTTL(ttl: number) {
    this._aggregateTagTTL = this._validateTTL(ttl)
  }

  async get(id: string): Promise<ValueT | undefined> {
    const ret = await this._getRawValue(id)
    if (!ret) {
      return undefined
    }
    const parsed = JSON.parse(ret)
    if (!this._isValue(parsed)) {
      return undefined
    }
    return parsed
  }

  /**
   * Save an entry to the database, setting tags and expiration appropriately
   * @param id caller-provided id of the entry
   * @param value object value conforming to the database's type
   * @param tags tags for this entry
   */
  async save(
    id: string,
    value: ValueT,
    opts: SaveParams<ValueT> = {}
  ): Promise<void> {
    let txn = this.redis.multi()
    txn = this.multiSet(txn, id, value, opts)
    const res = await txn.exec()
    if (!res || res.map(r => r[0]).filter(e => !!e).length) {
      // Errors occurred during the save, so throw
      throw res
    }
  }

  /**
   * Similar to `save` but for setting an entry onto a Redis multi transaction
   */
  multiSet(
    multi: ChainableCommander,
    id: string,
    value: ValueT,
    { tags, sortBy, ttl }: SaveParams<ValueT> = {}
<<<<<<< HEAD
  ): ChainableCommander {
=======
  ): Promise<void> {
>>>>>>> b8162f1d
    if (!Array.isArray(tags)) {
      tags = [tags || '']
    }

    const score = sortBy ? sortBy(value) : new Date().getTime()
    const tagInstances = tags.map(p => Tag.fromPath(p))

    let txn = multi.set(this._entryKey(id), JSON.stringify(value))

    for (const tag of tagInstances) {
      txn = this._indexEntry(txn, tag, id, score)
    }

    // Set expiration
    // TODO: provide a way to clean up tag keys
    ttl = this._validateTTL(ttl || this.defaultTTL)
    if (ttl) {
      txn = txn.expire(this._entryKey(id), ttl)
    }
<<<<<<< HEAD
    return txn
=======
    await txn.exec()
>>>>>>> b8162f1d
  }

  async clear({ where = '' }: ClearParams = {}): Promise<number> {
    const count = await this.count({ where })
    if (DEBUG) {
      console.log(
        `DELETING ${count} from ${where ? JSON.stringify(where) : 'all'}`
      )
    }

    for (let offset = 0; offset < count; offset += this.deletionPageSize) {
      const ids = await this._queryIds({
        where,
        offset,
        limit: this.deletionPageSize,
        ordering: 'asc',
      })
      await Promise.all(ids.map(id => this.delete(id)))
    }

    // Also delete the tag itself and all children, if there are no possible entries left
    // TODO add tests
    const tagPathsToDelete: string[] =
      typeof where === 'string'
        ? [where]
        : where.AND?.length && where.OR?.length
        ? [] // Possible entries left
        : !where.AND?.length
        ? where.OR || []
        : where.AND.length === 1
        ? where.AND
        : [] // Possible entries left

    let txn = this.redis.multi()
    for (const tagPath of tagPathsToDelete) {
      txn = this._recursiveTagDeletion(txn, Tag.fromPath(tagPath))
    }

    await txn.exec()
    return count
  }

  async filter({
    where = '',
    offset = 0,
    limit = 20,
    ordering = 'asc',
  }: EntryQueryParams = {}): Promise<WithID<ValueT>[]> {
    const ids = await this._queryIds({ where, offset, limit, ordering })
    const values = await Promise.all(ids.map(h => this._getRawValue(h)))
    return values
      .map((o, i) => {
        const maybeVal = o ? JSON.parse(o) : undefined
        return this._isValue(maybeVal)
          ? { id: ids[i], value: maybeVal }
          : undefined
      })
      .filter((maybeVal): maybeVal is WithID<ValueT> => !!maybeVal)
  }

  async tags({
    where = '',
    offset = 0,
    limit = 20,
    ordering = 'asc',
  }: TagQueryParams = {}): Promise<string[]> {
    const computedTag =
      typeof where === 'string'
        ? Tag.fromPath(where)
        : await this._getOrCreateTagsQuery(where)
    const args: [string, number, number] = [
      this._tagChildrenKey(computedTag),
      offset,
      offset + limit - 1, // ZRANGE limits are inclusive
    ]
    return this.redis.zrange(...args, ordering === 'desc' ? 'DESC' : 'ASC')
  }

  async count({
    where = '',
    scoreMin = '-inf',
    scoreMax = '+inf',
  }: CountParams = {}): Promise<number> {
    const computedTag =
      typeof where === 'string'
        ? Tag.fromPath(where)
        : await this._getOrCreateEntriesQuery(where)
    return this.redis.zcount(this._tagKey(computedTag), scoreMin, scoreMax)
  }

  async delete(id: string): Promise<void> {
    const tagKey = this._entryTagsKey(id)
    if (DEBUG) {
      console.log(
        `DELETING entry ${id}, the set of tags at ${tagKey}, and ${id} from those tags`
      )
    }
    const tagPaths = await this.redis.smembers(tagKey)
    const tags = tagPaths.map(p => Tag.fromPath(p))

    // TODO Using unlink instead of del here doesn't seem to improve perf much
    let txn = this.redis.multi()
    txn = txn.del([this._entryKey(id)])

    for (let tag of tags) {
      // Traverse child hierarchy
      while (tag.parent) {
        txn = txn.zrem(this._tagKey(tag), [id])
        tag = tag.parent
      }
      // Root. Note that there might be duplicate zrem calls for shared parents, esp root
      txn = txn.zrem(this._tagKey(tag), [id])
    }

    txn = txn.del([tagKey])
    await txn.exec()
  }

  async ttl(id: string): Promise<number | undefined> {
    const ttl = await this.redis.ttl(this._entryKey(id))
    return ttl < 0 ? undefined : ttl
  }

  async close(): Promise<void> {
    return this.redis.quit()
  }

  _validateTTL<T extends number | undefined>(ttl: T): T {
    if (ttl && ttl < 1) {
      throw new Error('Expirations in Redis must be >= 1 second')
    }
    return ttl
  }

  async _queryIds({
    where,
    offset,
    limit,
    ordering,
  }: Required<EntryQueryParams>): Promise<string[]> {
    const computedTag =
      typeof where === 'string'
        ? Tag.fromPath(where)
        : await this._getOrCreateEntriesQuery(where)
    const args: [string, number, number] = [
      this._tagKey(computedTag),
      offset,
      offset + limit - 1, // ZRANGE limits are inclusive
    ]
    return this.redis.zrange(...args, ordering === 'desc' ? 'DESC' : 'ASC')
  }

  _indexEntry(
    txn: RedisMultiAdapter,
    tag: Tag,
    entryId: string,
    score: number
  ) {
    // Tag this tag under the entry
    txn = txn.sadd(this._entryTagsKey(entryId), [tag.name])

    // Traverse child hierarchy
    while (tag.parent) {
      // Tag the entry under this tag
      txn = txn.zadd(this._tagKey(tag), [score], [entryId])
      // Register this tag under its parent
      txn = txn.zadd(this._tagChildrenKey(tag.parent), [0], [tag.name])
      // Move up the hierarchy
      tag = tag.parent
    }
    // We're at the root tag now - add the entry to it as well
    txn = txn.zadd(this._tagKey(tag), [score], [entryId])
    return txn
  }

  // Helpers

  _getRawValue(id: string): Promise<string | null> {
    return this.redis.get(this._entryKey(id))
  }

  _entryKey(id: string): string {
    return `${GLOBAL_PREFIX}:${this.name}:${id}`
  }

  _entryTagsKey(id: string): string {
    return `${this._entryKey(id)}/tags`
  }

  _tagKey(tag: Tag): string {
    return `${GLOBAL_PREFIX}:${this.name}:${tag.key}`
  }

  _tagChildrenKey(tag: Tag): string {
    return `${this._tagKey(tag)}:children`
  }

  _isValue(x: ValueT | null | undefined): x is ValueT {
    return !!x
  }

  async _getOrCreateEntriesQuery(where: EntriesQueryWhere): Promise<Tag> {
    const allTagPaths = (where.AND || []).concat(where.OR || [])
    if (allTagPaths.length === 0) {
      // No tags specified, so we'll use the root tag
      return Tag.root()
    }
    if (allTagPaths.length === 1) {
      // Only one tag specified, so we'll use that
      return Tag.fromPath(allTagPaths[0])
    }

    // Starting with where.OR, create a union tag
    let union: Tag | undefined, intersection: Tag | undefined

    if (where.OR?.length) {
      if (where.OR.length === 1) {
        throw new Error("Can't have a single tag in an OR query")
      }
      union = await this._getOrCreateTag(where.OR, 'union')
    }

    if (where.AND?.length) {
      if (where.AND.length === 1) {
        intersection = Tag.fromPath(where.AND[0])
      } else {
        intersection = await this._getOrCreateTag(where.AND, 'intersection')
      }
    }

    if (union && intersection) {
      return await this._getOrCreateTag(
        [union.name, intersection.name],
        'intersection'
      )
    } else {
      // Tag.root is unreachable, but here to evade a typescript bug
      return union || intersection || Tag.root()
    }
  }

  async _getOrCreateTagsQuery(where: TagsQueryWhere): Promise<Tag> {
    if (!where.OR || where.OR.length === 0) {
      // No tags specified, so we'll use the root tag
      return Tag.root()
    }
    if (where.OR.length === 1) {
      // Only one tag specified, so we'll use that
      return Tag.fromPath(where.OR[0])
    }

    const targetTag = Tag.fromPath(where.OR.join('+'))
    const txn = await this._getOrCreateAggregateTag(
      this._tagChildrenKey(targetTag),
      where.OR.map(n => this._tagChildrenKey(Tag.fromPath(n))),
      'union'
    )
    await txn.exec()
    return targetTag
  }

  async _getOrCreateTag(
    tagPaths: string[],
    type: 'union' | 'intersection'
  ): Promise<Tag> {
    const targetTag = Tag.fromPath(tagPaths.join(type === 'union' ? '+' : '&'))
    const txn = await this._getOrCreateAggregateTag(
      this._tagKey(targetTag),
      tagPaths.map(n => this._tagKey(Tag.fromPath(n))),
      type
    )
    await txn.exec()
    return targetTag
  }

  async _getOrCreateAggregateTag(
    targetTagKey: string,
    tagKeys: string[],
    type: 'union' | 'intersection'
  ): Promise<RedisMultiAdapter> {
    let txn = this.redis.multi()
    if ((await this.redis.ttl(targetTagKey)) > AGG_TAG_TTL_BUFFER) {
      return txn
    }
    const methodName = type === 'union' ? 'zunionstore' : 'zinterstore'
    txn = txn[methodName](targetTagKey, tagKeys, 'MIN').expire(
      targetTagKey,
      this.aggregateTagTTL
    )
    return txn
  }

  _recursiveTagDeletion(multi: RedisMultiAdapter, tag: Tag): RedisMultiAdapter {
    let ret = multi.del([this._tagKey(tag)])
    const childtags = this.redis.zrange(this._tagChildrenKey(tag), 0, -1, 'ASC')
    for (const child in childtags) {
      ret = this._recursiveTagDeletion(ret, Tag.fromPath(child))
    }
    return ret.del([this._tagChildrenKey(tag)])
  }
}<|MERGE_RESOLUTION|>--- conflicted
+++ resolved
@@ -151,15 +151,11 @@
    * Similar to `save` but for setting an entry onto a Redis multi transaction
    */
   multiSet(
-    multi: ChainableCommander,
+    multi: RedisMultiAdapter,
     id: string,
     value: ValueT,
     { tags, sortBy, ttl }: SaveParams<ValueT> = {}
-<<<<<<< HEAD
-  ): ChainableCommander {
-=======
-  ): Promise<void> {
->>>>>>> b8162f1d
+  ): RedisMultiAdapter {
     if (!Array.isArray(tags)) {
       tags = [tags || '']
     }
@@ -179,11 +175,7 @@
     if (ttl) {
       txn = txn.expire(this._entryKey(id), ttl)
     }
-<<<<<<< HEAD
     return txn
-=======
-    await txn.exec()
->>>>>>> b8162f1d
   }
 
   async clear({ where = '' }: ClearParams = {}): Promise<number> {
